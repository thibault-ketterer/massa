//! Copyright (c) 2022 MASSA LABS <info@massa.net>

//! This file defines testing tools related to the configuration

use std::{path::PathBuf, sync::Arc};

use crate::{FinalState, FinalStateConfig};
use massa_async_pool::{AsyncPool, AsyncPoolConfig};
use massa_executed_ops::{
    ExecutedDenunciations, ExecutedDenunciationsConfig, ExecutedOps, ExecutedOpsConfig,
};
use massa_hash::{Hash, HASH_SIZE_BYTES};
use massa_ledger_exports::LedgerConfig;
use massa_ledger_worker::FinalLedger;
use massa_models::config::{
    DENUNCIATION_EXPIRE_PERIODS, ENDORSEMENT_COUNT, MAX_DENUNCIATIONS_PER_BLOCK_HEADER,
    MAX_DENUNCIATION_CHANGES_LENGTH,
};
use massa_models::{
    config::{
        DEFERRED_CREDITS_BOOTSTRAP_PART_SIZE, EXECUTED_OPS_BOOTSTRAP_PART_SIZE, PERIODS_PER_CYCLE,
        POS_SAVED_CYCLES, THREAD_COUNT,
    },
    slot::Slot,
};
use massa_pos_exports::{PoSConfig, PoSFinalState};
use parking_lot::RwLock;
use rocksdb::DB;

impl FinalState {
    /// Create a final stat
    pub fn create_final_state(
        pos_state: PoSFinalState,
        config: FinalStateConfig,
        rocks_db: Arc<RwLock<DB>>,
    ) -> Self {
        FinalState {
            slot: Slot::new(0, 0),
            ledger: Box::new(FinalLedger::new(
                config.ledger_config.clone(),
                rocks_db.clone(),
            )),
            async_pool: AsyncPool::new(config.async_pool_config.clone(), rocks_db.clone()),
            pos_state,
<<<<<<< HEAD
            executed_ops: ExecutedOps::new(config.executed_ops_config.clone(), rocks_db.clone()),
=======
            executed_ops: ExecutedOps::new(config.executed_ops_config.clone()),
            executed_denunciations: ExecutedDenunciations::new(
                config.executed_denunciations_config.clone(),
            ),
>>>>>>> 2273979d
            changes_history: Default::default(),
            config,
            final_state_hash: Hash::from_bytes(&[0; HASH_SIZE_BYTES]),
            last_start_period: 0,
            rocks_db,
        }
    }
}

/// Default value of `FinalStateConfig` used for tests
impl Default for FinalStateConfig {
    fn default() -> FinalStateConfig {
        FinalStateConfig {
            ledger_config: LedgerConfig::default(),
            async_pool_config: AsyncPoolConfig::default(),
            executed_ops_config: ExecutedOpsConfig {
                thread_count: THREAD_COUNT,
                bootstrap_part_size: EXECUTED_OPS_BOOTSTRAP_PART_SIZE,
            },
            executed_denunciations_config: ExecutedDenunciationsConfig {
                denunciation_expire_periods: DENUNCIATION_EXPIRE_PERIODS,
                bootstrap_part_size: EXECUTED_OPS_BOOTSTRAP_PART_SIZE,
            },
            pos_config: PoSConfig {
                periods_per_cycle: PERIODS_PER_CYCLE,
                thread_count: THREAD_COUNT,
                cycle_history_length: POS_SAVED_CYCLES,
                credits_bootstrap_part_size: DEFERRED_CREDITS_BOOTSTRAP_PART_SIZE,
            },
            final_history_length: 10,
            thread_count: 2,
            periods_per_cycle: 100,
            initial_rolls_path: PathBuf::new(),
            endorsement_count: ENDORSEMENT_COUNT,
            max_executed_denunciations_length: MAX_DENUNCIATION_CHANGES_LENGTH,
            initial_seed_string: "".to_string(),
            max_denunciations_per_block_header: MAX_DENUNCIATIONS_PER_BLOCK_HEADER,
        }
    }
}<|MERGE_RESOLUTION|>--- conflicted
+++ resolved
@@ -42,14 +42,10 @@
             )),
             async_pool: AsyncPool::new(config.async_pool_config.clone(), rocks_db.clone()),
             pos_state,
-<<<<<<< HEAD
             executed_ops: ExecutedOps::new(config.executed_ops_config.clone(), rocks_db.clone()),
-=======
-            executed_ops: ExecutedOps::new(config.executed_ops_config.clone()),
             executed_denunciations: ExecutedDenunciations::new(
                 config.executed_denunciations_config.clone(),
             ),
->>>>>>> 2273979d
             changes_history: Default::default(),
             config,
             final_state_hash: Hash::from_bytes(&[0; HASH_SIZE_BYTES]),
