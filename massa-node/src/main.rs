--- conflicted
+++ resolved
@@ -512,18 +512,6 @@
 
     // launch bootstrap server
     // TODO: use std::net::TcpStream
-<<<<<<< HEAD
-    let bootstrap_manager = start_bootstrap_server::<TcpStream, NetworkCommandSender>(
-        consensus_controller.clone(),
-        network_command_sender.clone(),
-        final_state.clone(),
-        bootstrap_config,
-        DefaultListener::new(addr).unwrap(),
-        private_key,
-        *VERSION,
-    )
-    .unwrap();
-=======
     let bootstrap_manager = match bootstrap_config.listen_addr {
         Some(addr) => start_bootstrap_server::<TcpStream>(
             consensus_controller.clone(),
@@ -537,7 +525,6 @@
         .unwrap(),
         None => None,
     };
->>>>>>> 0721d10d
 
     let api_config: APIConfig = APIConfig {
         bind_private: SETTINGS.api.bind_private,
