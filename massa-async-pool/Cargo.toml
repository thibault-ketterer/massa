--- conflicted
+++ resolved
@@ -15,11 +15,8 @@
 massa_models = { path = "../massa-models" }
 massa_serialization = { path = "../massa-serialization" }
 massa_signature = { path = "../massa-signature" }
-<<<<<<< HEAD
-=======
 massa_time = { path = "../massa-time" }
 massa_proto = { path = "../massa-proto" }
->>>>>>> e0d4af3e
 
 
 # for more information on what are the following features used for, see the cargo.toml at workspace level
