--- conflicted
+++ resolved
@@ -38,13 +38,8 @@
     timeslots::{get_latest_block_slot_at_timestamp, time_range_to_slot_range},
     Address, BlockId, CompactConfig, EndorsementId, OperationId, Slot, Version,
 };
-<<<<<<< HEAD
 use massa_network_exports::{NetworkCommandSender, NetworkConfig};
-use massa_pool::PoolCommandSender;
-=======
-use massa_network_exports::{NetworkCommandSender, NetworkSettings};
 use massa_pool_exports::PoolController;
->>>>>>> 47d0e236
 use massa_signature::KeyPair;
 use massa_time::MassaTime;
 use std::collections::{BTreeSet, HashSet};
@@ -55,18 +50,11 @@
     pub fn new(
         consensus_command_sender: ConsensusCommandSender,
         execution_controller: Box<dyn ExecutionController>,
-<<<<<<< HEAD
         api_settings: APISettings,
-        consensus_settings: ConsensusConfig,
-        pool_command_sender: PoolCommandSender,
-        network_settings: NetworkConfig,
-=======
         selector_controller: Box<dyn SelectorController>,
-        api_settings: &'static APISettings,
         consensus_settings: ConsensusConfig,
         pool_command_sender: PoolController,
-        network_settings: &'static NetworkSettings,
->>>>>>> 47d0e236
+        network_settings: NetworkConfig,
         version: Version,
         network_command_sender: NetworkCommandSender,
         compensation_millis: i64,
