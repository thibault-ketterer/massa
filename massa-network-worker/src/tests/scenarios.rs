--- conflicted
+++ resolved
@@ -13,12 +13,8 @@
 };
 use enum_map::enum_map;
 use enum_map::EnumMap;
-<<<<<<< HEAD
 use massa_hash::Hash;
-=======
-use massa_hash::{self, hash::Hash};
 use massa_models::SerializeCompact;
->>>>>>> 9111ac63
 use massa_models::{
     node::NodeId,
     signed::{Signable, Signed},
