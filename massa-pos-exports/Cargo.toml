[package]
name = "massa_pos_exports"
version = "0.1.0"
authors = ["Massa Labs <info@massa.net>"]
edition = "2021"

# See more keys and their definitions at https://doc.rust-lang.org/cargo/reference/manifest.html

[dependencies]
bitvec = { version = "1.0", features = ["serde"] }
displaydoc = "0.2"
nom = "7.1"
serde = { version = "1.0", features = ["derive"] }
serde_json = "1.0"
thiserror = "1.0"
tracing = "0.1"
num = { version = "0.4", features = ["serde"] }
parking_lot = { version = "0.12", features = ["deadlock_detection"] }
crossbeam-channel = { version = "0.5", optional = true }
<<<<<<< HEAD
rocksdb = "0.20"
=======
mockall = { version = "0.11.4", optional = true }

>>>>>>> 2be7e967
# custom modules
massa_hash = { path = "../massa-hash" }
massa_models = { path = "../massa-models" }
massa_serialization = { path = "../massa-serialization" }
massa_signature = { path = "../massa-signature" }
massa_db = { path = "../massa-db" }

[dev-dependencies]
mockall = "0.11.4"

# for more information on what are the following features used for, see the cargo.toml at workspace level
[features]
testing = ["crossbeam-channel", "massa_models/testing", "mockall"]<|MERGE_RESOLUTION|>--- conflicted
+++ resolved
@@ -17,12 +17,9 @@
 num = { version = "0.4", features = ["serde"] }
 parking_lot = { version = "0.12", features = ["deadlock_detection"] }
 crossbeam-channel = { version = "0.5", optional = true }
-<<<<<<< HEAD
 rocksdb = "0.20"
-=======
 mockall = { version = "0.11.4", optional = true }
 
->>>>>>> 2be7e967
 # custom modules
 massa_hash = { path = "../massa-hash" }
 massa_models = { path = "../massa-models" }
