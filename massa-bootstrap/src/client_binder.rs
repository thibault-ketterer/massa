--- conflicted
+++ resolved
@@ -1,8 +1,4 @@
 // Copyright (c) 2022 MASSA LABS <info@massa.net>
-
-use std::io::{Read, Write};
-use std::net::TcpStream;
-use std::time::Duration;
 
 use crate::error::BootstrapError;
 use crate::messages::{
@@ -10,24 +6,17 @@
     BootstrapServerMessageDeserializer,
 };
 use crate::settings::BootstrapClientConfig;
-<<<<<<< HEAD
-use massa_hash::{Hash, HASH_SIZE_BYTES};
-=======
 use massa_hash::Hash;
->>>>>>> c51fac5a
 use massa_models::serialization::{DeserializeMinBEInt, SerializeMinBEInt};
 use massa_models::version::{Version, VersionSerializer};
 use massa_serialization::{DeserializeError, Deserializer, Serializer};
 use massa_signature::{PublicKey, Signature, SIGNATURE_SIZE_BYTES};
 use rand::{rngs::StdRng, RngCore, SeedableRng};
-<<<<<<< HEAD
-=======
 use std::{
     io::{Read, Write},
     net::TcpStream,
     time::Duration,
 };
->>>>>>> c51fac5a
 
 /// Bootstrap client binder
 pub struct BootstrapClientBinder {
@@ -80,32 +69,13 @@
         Ok(())
     }
 
-<<<<<<< HEAD
-    /// Reads the next message. NOT cancel-safe
-=======
     // TODO: use a proper (de)serializer: https://github.com/massalabs/massa/pull/3745#discussion_r1169733161
     /// Reads the next message.
->>>>>>> c51fac5a
     pub fn next_timeout(
         &mut self,
         duration: Option<Duration>,
     ) -> Result<BootstrapServerMessage, BootstrapError> {
         self.duplex.set_read_timeout(duration)?;
-<<<<<<< HEAD
-        // read signature
-        let sig = {
-            let mut sig_bytes = [0u8; SIGNATURE_SIZE_BYTES];
-            self.duplex.read_exact(&mut sig_bytes)?;
-            Signature::from_bytes(&sig_bytes)?
-        };
-
-        // read message length
-        let msg_len = {
-            let mut msg_len_bytes = vec![0u8; self.size_field_len];
-            self.duplex.read_exact(&mut msg_len_bytes[..])?;
-            u32::from_be_bytes_min(&msg_len_bytes, self.cfg.max_bootstrap_message_size)?.0
-        };
-=======
 
         // peek the signature and message len
         let peek_len = SIGNATURE_SIZE_BYTES + self.size_field_len;
@@ -120,7 +90,6 @@
             .try_into()
             .expect("logic error in array manipulations");
         let sig = Signature::from_bytes(&sig_array)?;
->>>>>>> c51fac5a
 
         // construct the message len from the peek
         let msg_len = u32::from_be_bytes_min(
@@ -136,15 +105,6 @@
             .replace(Hash::compute_from(&sig.to_bytes()));
 
         let message = {
-<<<<<<< HEAD
-            if let Some(prev_message) = self.prev_message {
-                self.prev_message = Some(Hash::compute_from(&sig.to_bytes()));
-                let mut sig_msg_bytes = vec![0u8; HASH_SIZE_BYTES + (msg_len as usize)];
-                sig_msg_bytes[..HASH_SIZE_BYTES].copy_from_slice(prev_message.to_bytes());
-                self.duplex
-                    .read_exact(&mut sig_msg_bytes[HASH_SIZE_BYTES..])?;
-                let msg_hash = Hash::compute_from(&sig_msg_bytes);
-=======
             if let Some(prev_msg) = prev_msg {
                 // Consume the stream, and discard the peek
                 let mut stream_bytes = vec![0u8; peek_len + (msg_len as usize)];
@@ -156,21 +116,10 @@
                 // TODO: some sort of recovery if this fails?
                 let rehash_seed = &[prev_msg.to_bytes().as_slice(), msg_bytes].concat();
                 let msg_hash = Hash::compute_from(rehash_seed);
->>>>>>> c51fac5a
                 self.remote_pubkey.verify_signature(&msg_hash, &sig)?;
 
                 // ...And deserialize
                 let (_, msg) = message_deserializer
-<<<<<<< HEAD
-                    .deserialize::<DeserializeError>(&sig_msg_bytes[HASH_SIZE_BYTES..])
-                    .map_err(|err| BootstrapError::DeserializeError(format!("{}", err)))?;
-                msg
-            } else {
-                self.prev_message = Some(Hash::compute_from(&sig.to_bytes()));
-                let mut sig_msg_bytes = vec![0u8; msg_len as usize];
-                self.duplex.read_exact(&mut sig_msg_bytes[..])?;
-                let msg_hash = Hash::compute_from(&sig_msg_bytes);
-=======
                     .deserialize::<DeserializeError>(msg_bytes)
                     .map_err(|err| BootstrapError::DeserializeError(format!("{}", err)))?;
                 msg
@@ -183,16 +132,11 @@
 
                 // Compute the hash and verify
                 let msg_hash = Hash::compute_from(sig_msg_bytes);
->>>>>>> c51fac5a
                 self.remote_pubkey.verify_signature(&msg_hash, &sig)?;
 
                 // ...And deserialize
                 let (_, msg) = message_deserializer
-<<<<<<< HEAD
-                    .deserialize::<DeserializeError>(&sig_msg_bytes[..])
-=======
                     .deserialize::<DeserializeError>(sig_msg_bytes)
->>>>>>> c51fac5a
                     .map_err(|err| BootstrapError::DeserializeError(format!("{}", err)))?;
                 msg
             }
