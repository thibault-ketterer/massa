--- conflicted
+++ resolved
@@ -196,11 +196,7 @@
             vec_u8_deserializer: VecU8Deserializer::new(Included(0), Included(u64::MAX)),
             slot_deserializer: SlotDeserializer::new(
                 (Included(0), Included(u64::MAX)),
-<<<<<<< HEAD
-                (Included(0), Excluded(thread_count)),
-=======
-                (Included(0), Included(THREAD_COUNT)),
->>>>>>> 4883e524
+                (Included(0), Excluded(THREAD_COUNT)),
             ),
         }
     }
@@ -397,11 +393,7 @@
             u32_deserializer: U32VarIntDeserializer::new(Included(0), Included(1000)),
             slot_deserializer: SlotDeserializer::new(
                 (Included(0), Included(u64::MAX)),
-<<<<<<< HEAD
-                (Included(0), Excluded(thread_count)),
-=======
-                (Included(0), Included(THREAD_COUNT)),
->>>>>>> 4883e524
+                (Included(0), Excluded(THREAD_COUNT)),
             ),
             async_message_id_deserializer: AsyncMessageIdDeserializer::new(),
             key_deserializer: KeyDeserializer::new(),
