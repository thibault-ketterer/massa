--- conflicted
+++ resolved
@@ -117,10 +117,6 @@
         Ok(Ok(msg)) => return Err(BootstrapError::UnexpectedMessage(msg)),
     };
 
-<<<<<<< HEAD
-    // compute clock compensation
-    let clock_recv_time_uncompensated = MassaTime::now(0)?;
-=======
     let recv_time_uncompensated = MassaTime::now()?;
 
     // compute ping
@@ -130,7 +126,7 @@
             "bootstrap ping too high".into(),
         ));
     }
->>>>>>> 39b5f0fb
+
     let compensation_millis = if cfg.enable_clock_synchronization {
         let local_time_uncompensated =
             clock_recv_time_uncompensated.checked_sub(ping.checked_div_u64(2)?)?;
