--- conflicted
+++ resolved
@@ -323,11 +323,7 @@
                 let config = self.bootstrap_config.clone();
 
                 let bootstrap_count_token = bootstrap_sessions_counter.clone();
-<<<<<<< HEAD
-=======
-                let session_handle = bs_loop_rt.handle().clone();
                 let mip_store = self.mip_store.clone();
->>>>>>> 15f44963
 
                 let _ = thread::Builder::new()
                     .name(format!("bootstrap thread, peer: {}", remote_addr))
@@ -341,11 +337,7 @@
                             version,
                             consensus_command_sender,
                             network_command_sender,
-<<<<<<< HEAD
-=======
-                            session_handle,
                             mip_store,
->>>>>>> 15f44963
                         )
                     });
 
@@ -460,7 +452,7 @@
     version: Version,
     consensus_command_sender: Box<dyn ConsensusController>,
     network_command_sender: C,
-<<<<<<< HEAD
+    mip_store: MipStore,
 ) {
     debug!("running bootstrap for peer {}", remote_addr);
     let deadline = Instant::now() + config.bootstrap_timeout.to_duration();
@@ -473,64 +465,13 @@
         consensus_command_sender,
         network_command_sender,
         deadline,
+        mip_store,
     );
     // TODO: handle the deadline management
     // This drop allows the server to accept new connections before having to complete the error notifications
     // account for this session being finished, as well as the root-instance
     massa_trace!("bootstrap.session.finished", {
         "sessions_remaining": Arc::strong_count(&arc_counter) - 2
-=======
-    bs_loop_rt_handle: Handle,
-    mip_store: MipStore,
-) {
-    debug!("running bootstrap for peer {}", remote_addr);
-    bs_loop_rt_handle.block_on(async move {
-        let res = tokio::time::timeout(
-            config.bootstrap_timeout.into(),
-            manage_bootstrap(
-                &config,
-                &mut server,
-                data_execution,
-                version,
-                consensus_command_sender,
-                network_command_sender,
-                mip_store,
-            ),
-        )
-        .await;
-        // This drop allows the server to accept new connections before having to complete the error notifications
-        // account for this session being finished, as well as the root-instance
-        massa_trace!("bootstrap.session.finished", {
-            "sessions_remaining": Arc::strong_count(&arc_counter) - 2
-        });
-        drop(arc_counter);
-        match res {
-            Ok(mgmt) => match mgmt {
-                Ok(_) => {
-                    info!("bootstrapped peer {}", remote_addr);
-                }
-                Err(BootstrapError::ReceivedError(error)) => debug!(
-                    "bootstrap serving error received from peer {}: {}",
-                    remote_addr, error
-                ),
-                Err(err) => {
-                    debug!("bootstrap serving error for peer {}: {}", remote_addr, err);
-                    // We allow unused result because we don't care if an error is thrown when
-                    // sending the error message to the server we will close the socket anyway.
-                    let _ = server.send_error_timeout(err.to_string());
-                }
-            },
-            Err(_timeout) => {
-                debug!("bootstrap timeout for peer {}", remote_addr);
-                // We allow unused result because we don't care if an error is thrown when
-                // sending the error message to the server we will close the socket anyway.
-                let _ = server.send_error_timeout(format!(
-                    "Bootstrap process timedout ({})",
-                    format_duration(config.bootstrap_timeout.to_duration())
-                ));
-            }
-        }
->>>>>>> 15f44963
     });
     drop(arc_counter);
     match res {
@@ -748,11 +689,8 @@
     version: Version,
     consensus_controller: Box<dyn ConsensusController>,
     network_command_sender: C,
-<<<<<<< HEAD
     _deadline: Instant,
-=======
     mip_store: MipStore,
->>>>>>> 15f44963
 ) -> Result<(), BootstrapError> {
     massa_trace!("bootstrap.lib.manage_bootstrap", {});
     let read_error_timeout: Duration = bootstrap_config.read_error_timeout.into();
