// Copyright (c) 2022 MASSA LABS <info@massa.net>

use super::tools::{
    get_boot_state, get_peers, get_random_final_state_bootstrap, get_random_ledger_changes,
};
use crate::tests::tools::{
    get_random_async_pool_changes, get_random_executed_ops_changes, get_random_pos_changes,
};
use crate::BootstrapConfig;
use crate::{
    establisher::{MockBSConnector, MockBSListener},
    get_state, start_bootstrap_server,
    tests::tools::{assert_eq_bootstrap_graph, get_bootstrap_config},
};
use massa_async_pool::AsyncPoolConfig;
use massa_consensus_exports::{
    bootstrapable_graph::BootstrapableGraph, test_exports::MockConsensusControllerImpl,
};
use massa_executed_ops::ExecutedOpsConfig;
use massa_final_state::{
    test_exports::{assert_eq_final_state, assert_eq_final_state_hash},
    FinalState, FinalStateConfig, StateChanges,
};
use massa_hash::{Hash, HASH_SIZE_BYTES};
use massa_ledger_exports::LedgerConfig;
use massa_models::config::{MIP_STORE_STATS_BLOCK_CONSIDERED, MIP_STORE_STATS_COUNTERS_MAX};
use massa_models::{
    address::Address, config::MAX_DATASTORE_VALUE_LENGTH, node::NodeId, slot::Slot,
    streaming_step::StreamingStep, version::Version,
};
use massa_models::{
    config::{
        MAX_ASYNC_MESSAGE_DATA, MAX_ASYNC_POOL_LENGTH, MAX_DATASTORE_KEY_LENGTH, POS_SAVED_CYCLES,
    },
    prehash::PreHashSet,
};
use massa_network_exports::MockNetworkCommandSender;
use massa_pos_exports::{
    test_exports::assert_eq_pos_selection, PoSConfig, PoSFinalState, SelectorConfig,
};
use massa_pos_worker::start_selector_worker;
use massa_signature::KeyPair;
use massa_time::MassaTime;
use massa_versioning_worker::versioning::{
    MipComponent, MipInfo, MipState, MipStatsConfig, MipStore,
};
use parking_lot::RwLock;
<<<<<<< HEAD
use std::{path::PathBuf, str::FromStr, sync::Arc, time::Duration};
=======
use serial_test::serial;
use std::{
    collections::HashMap,
    path::PathBuf,
    str::FromStr,
    sync::{atomic::Ordering, Arc},
    time::Duration,
};
>>>>>>> 4fd7a854
use tempfile::TempDir;

lazy_static::lazy_static! {
    pub static ref BOOTSTRAP_CONFIG_KEYPAIR: (BootstrapConfig, KeyPair) = {
        let keypair = KeyPair::generate();
        (get_bootstrap_config(NodeId::new(keypair.get_public_key())), keypair)
    };
}

#[test]
fn test_bootstrap_server() {
    let thread_count = 2;
    let periods_per_cycle = 2;
    let (bootstrap_config, keypair): &(BootstrapConfig, KeyPair) = &BOOTSTRAP_CONFIG_KEYPAIR;
    let rolls_path = PathBuf::from_str("../massa-node/base_config/initial_rolls.json").unwrap();
    let genesis_address = Address::from_public_key(&KeyPair::generate().get_public_key());

<<<<<<< HEAD
=======
    let (consensus_controller, mut consensus_event_receiver) =
        MockConsensusController::new_with_receiver();
    let (network_cmd_tx, mut network_cmd_rx) = mpsc::channel::<NetworkCommand>(5);

    // create a MIP store
    let mip_stats_cfg = MipStatsConfig {
        block_count_considered: MIP_STORE_STATS_BLOCK_CONSIDERED,
        counters_max: MIP_STORE_STATS_COUNTERS_MAX,
    };
    let mi_1 = MipInfo {
        name: "MIP-0002".to_string(),
        version: 2,
        components: HashMap::from([(MipComponent::Address, 1)]),
        start: MassaTime::from(5),
        timeout: MassaTime::from(10),
        activation_delay: MassaTime::from(4),
    };
    let state_1 = MipState::new(MassaTime::from(3));
    let mip_store = MipStore::try_from(([(mi_1, state_1)], mip_stats_cfg.clone())).unwrap();

>>>>>>> 4fd7a854
    // setup final state local config
    let temp_dir = TempDir::new().unwrap();
    let final_state_local_config = FinalStateConfig {
        ledger_config: LedgerConfig {
            thread_count,
            initial_ledger_path: "".into(),
            disk_ledger_path: temp_dir.path().to_path_buf(),
            max_key_length: MAX_DATASTORE_KEY_LENGTH,
            max_ledger_part_size: 100_000,
            max_datastore_value_length: MAX_DATASTORE_VALUE_LENGTH,
        },
        async_pool_config: AsyncPoolConfig {
            thread_count,
            max_length: MAX_ASYNC_POOL_LENGTH,
            max_async_message_data: MAX_ASYNC_MESSAGE_DATA,
            bootstrap_part_size: 100,
        },
        pos_config: PoSConfig {
            periods_per_cycle,
            thread_count,
            cycle_history_length: POS_SAVED_CYCLES,
            credits_bootstrap_part_size: 100,
        },
        executed_ops_config: ExecutedOpsConfig {
            thread_count,
            bootstrap_part_size: 10,
        },
        final_history_length: 100,
        initial_seed_string: "".into(),
        initial_rolls_path: "".into(),
        thread_count,
        periods_per_cycle,
    };

    // setup selector local config
    let selector_local_config = SelectorConfig {
        thread_count,
        periods_per_cycle,
        genesis_address,
        ..Default::default()
    };

    // start proof-of-stake selectors
    let (mut server_selector_manager, server_selector_controller) =
        start_selector_worker(selector_local_config.clone())
            .expect("could not start server selector controller");
    let (mut client_selector_manager, client_selector_controller) =
        start_selector_worker(selector_local_config)
            .expect("could not start client selector controller");

    // setup final states
    let final_state_server = Arc::new(RwLock::new(get_random_final_state_bootstrap(
        PoSFinalState::new(
            final_state_local_config.pos_config.clone(),
            "",
            &rolls_path,
            server_selector_controller.clone(),
            Hash::from_bytes(&[0; HASH_SIZE_BYTES]),
        )
        .unwrap(),
        final_state_local_config.clone(),
    )));
    let final_state_client = Arc::new(RwLock::new(FinalState::create_final_state(
        PoSFinalState::new(
            final_state_local_config.pos_config.clone(),
            "",
            &rolls_path,
            client_selector_controller.clone(),
            Hash::from_bytes(&[0; HASH_SIZE_BYTES]),
        )
        .unwrap(),
        final_state_local_config,
    )));
    let final_state_client_clone = final_state_client.clone();
<<<<<<< HEAD
    let final_state_server_clone1 = final_state_server.clone();
    let final_state_server_clone2 = final_state_server.clone();
=======
    let final_state_server_clone = final_state_server.clone();

    // start bootstrap server
    let (mut mock_bs_listener, bootstrap_interface) = mock_establisher::new();
    let bootstrap_manager = start_bootstrap_server::<TcpStream>(
        consensus_controller,
        NetworkCommandSender(network_cmd_tx),
        final_state_server.clone(),
        bootstrap_config.clone(),
        mock_bs_listener
            .get_listener(&bootstrap_config.listen_addr.unwrap())
            .unwrap(),
        keypair.clone(),
        Version::from_str("TEST.1.10").unwrap(),
        mip_store.clone(),
    )
    .unwrap()
    .unwrap();

    // launch the get_state process
    let (mut mock_remote_connector, mut remote_interface) = mock_establisher::new();
    let get_state_h = tokio::spawn(async move {
        get_state(
            bootstrap_config,
            final_state_client_clone,
            mock_remote_connector.get_connector(),
            Version::from_str("TEST.1.10").unwrap(),
            MassaTime::now().unwrap().saturating_sub(1000.into()),
            None,
            None,
        )
        .await
        .unwrap()
    });
>>>>>>> 4fd7a854

    let (mock_bs_listener, mock_remote_connector) = conn_establishment_mocks();

    // Setup network command mock-story: hard-code the result of getting bootstrap peers
    let mut mocked1 = MockNetworkCommandSender::new();
    let mut mocked2 = MockNetworkCommandSender::new();
    mocked2
        .expect_get_bootstrap_peers()
        .times(1)
        .returning(|| Ok(get_peers()));

    mocked1.expect_clone().return_once(move || mocked2);
    let mut stream_mock1 = Box::new(MockConsensusControllerImpl::new());
    let mut stream_mock2 = Box::new(MockConsensusControllerImpl::new());
    let mut stream_mock3 = Box::new(MockConsensusControllerImpl::new());
    let mut seq = mockall::Sequence::new();

    let sent_graph = get_boot_state();
    let sent_graph_clone = sent_graph.clone();
    stream_mock3
        .expect_get_bootstrap_part()
        .times(10)
        .in_sequence(&mut seq)
        .returning(move |_, slot| {
            if StreamingStep::Ongoing(Slot::new(1, 1)) == slot {
                Ok((
                    sent_graph_clone.clone(),
                    PreHashSet::default(),
                    StreamingStep::Started,
                ))
            } else {
                Ok((
                    BootstrapableGraph {
                        final_blocks: vec![],
                    },
                    PreHashSet::default(),
                    StreamingStep::Finished(None),
                ))
            }
        });
    stream_mock2
        .expect_clone_box()
        .return_once(move || stream_mock3);
    stream_mock1
        .expect_clone_box()
        .return_once(move || stream_mock2);

    let bootstrap_manager_thread = std::thread::Builder::new()
        .name("bootstrap_thread".to_string())
        .spawn(move || {
            start_bootstrap_server::<MockNetworkCommandSender>(
                stream_mock1,
                mocked1,
                final_state_server_clone1,
                bootstrap_config.clone(),
                mock_bs_listener,
                keypair.clone(),
                Version::from_str("TEST.1.10").unwrap(),
            )
            .unwrap()
            .unwrap()
        })
        .unwrap();

    // launch the modifier thread
    let list_changes: Arc<RwLock<Vec<(Slot, StateChanges)>>> = Arc::new(RwLock::new(Vec::new()));
    let list_changes_clone = list_changes.clone();
    let mod_thread = std::thread::Builder::new()
        .name("modifier thread".to_string())
        .spawn(move || {
            for _ in 0..10 {
                std::thread::sleep(Duration::from_millis(500));
                let mut final_write = final_state_server_clone2.write();
                let next = final_write.slot.get_next_slot(thread_count).unwrap();
                final_write.slot = next;
                let changes = StateChanges {
                    pos_changes: get_random_pos_changes(10),
                    ledger_changes: get_random_ledger_changes(10),
                    async_pool_changes: get_random_async_pool_changes(10),
                    executed_ops_changes: get_random_executed_ops_changes(10),
                };
                final_write
                    .changes_history
                    .push_back((next, changes.clone()));
                let mut list_changes_write = list_changes_clone.write();
                list_changes_write.push((next, changes));
            }
        })
        .unwrap();

    // mock_remote_connector
    //     .expect_connect_timeout()
    //     .times(1)
    //     .returning(|_, _| todo!());
    // launch the get_state process
    let bootstrap_res = tokio::runtime::Runtime::new()
        .unwrap()
        .block_on(get_state(
            bootstrap_config,
            final_state_client_clone,
            mock_remote_connector,
            Version::from_str("TEST.1.10").unwrap(),
            MassaTime::now().unwrap().saturating_sub(1000.into()),
            None,
            None,
        ))
        .unwrap();

    // apply the changes to the server state before matching with the client
    {
        let mut final_state_server_write = final_state_server.write();
        let list_changes_read = list_changes.read().clone();
        // note: skip the first change to match the update loop behaviour
        for (slot, change) in list_changes_read.iter().skip(1) {
            final_state_server_write
                .pos_state
                .apply_changes(change.pos_changes.clone(), *slot, false)
                .unwrap();
            final_state_server_write.ledger.apply_changes(
                change.ledger_changes.clone(),
                *slot,
                None,
            );
            final_state_server_write
                .async_pool
                .apply_changes_unchecked(&change.async_pool_changes);
            final_state_server_write
                .executed_ops
                .apply_changes(change.executed_ops_changes.clone(), *slot);
        }
    }
    // Make sure the modifier thread has done its job
    mod_thread.join().unwrap();

    // check final states
    assert_eq_final_state(&final_state_server.read(), &final_state_client.read());
    assert_eq_final_state_hash(&final_state_server.read(), &final_state_client.read());

    // compute initial draws
    final_state_server.write().compute_initial_draws().unwrap();
    final_state_client.write().compute_initial_draws().unwrap();

    // check selection draw
    let server_selection = server_selector_controller.get_entire_selection();
    let client_selection = client_selector_controller.get_entire_selection();
    assert_eq_pos_selection(&server_selection, &client_selection);

    // check peers
    assert_eq!(
        get_peers().0,
        bootstrap_res.peers.unwrap().0,
        "mismatch between sent and received peers"
    );

    // check graphs
    assert_eq_bootstrap_graph(&sent_graph, &bootstrap_res.graph.unwrap());

    // check mip store
    let mip_raw_orig = mip_store.0.read().to_owned();
    let mip_raw_received = bootstrap_res.mip_store.unwrap().0.read().to_owned();
    assert_eq!(mip_raw_orig, mip_raw_received);

    // stop bootstrap server
    bootstrap_manager_thread
        .join()
        .unwrap()
        .stop()
        .expect("could not stop bootstrap server");

    // stop selector controllers
    server_selector_manager.stop();
    client_selector_manager.stop();
}

fn conn_establishment_mocks() -> (MockBSListener, MockBSConnector) {
    // Setup the server/client connection
    // Bind a TcpListener to localhost on a specific port
    let listener = std::net::TcpListener::bind("127.0.0.1:8069").unwrap();

    // Due to the limitations of the mocking system, the listener must loop-accept in a dedicated
    // thread. We use a channel to make the connection available in the mocked `accept` method
    let (conn_tx, conn_rx) = std::sync::mpsc::sync_channel(100);
    let conn = std::thread::Builder::new()
        .name("mock conn connect".to_string())
        .spawn(|| std::net::TcpStream::connect("127.0.0.1:8069").unwrap())
        .unwrap();
    std::thread::Builder::new()
        .name("mock-listen-loop".to_string())
        .spawn(move || loop {
            conn_tx.send(listener.accept().unwrap()).unwrap()
        })
        .unwrap();

    // Mock the connection setups
    // TODO: Why is it twice, and not just once?
    let mut mock_bs_listener = MockBSListener::new();
    mock_bs_listener
        .expect_accept()
        .times(2)
        // Mock the `accept` method here by receiving from the listen-loop thread
        .returning(move || Ok(conn_rx.recv().unwrap()));

    let mut mock_remote_connector = MockBSConnector::new();
    mock_remote_connector
        .expect_connect_timeout()
        .times(1)
        .return_once(move |_, _| Ok(conn.join().unwrap()));
    (mock_bs_listener, mock_remote_connector)
}<|MERGE_RESOLUTION|>--- conflicted
+++ resolved
@@ -45,18 +45,8 @@
     MipComponent, MipInfo, MipState, MipStatsConfig, MipStore,
 };
 use parking_lot::RwLock;
-<<<<<<< HEAD
+use std::collections::HashMap;
 use std::{path::PathBuf, str::FromStr, sync::Arc, time::Duration};
-=======
-use serial_test::serial;
-use std::{
-    collections::HashMap,
-    path::PathBuf,
-    str::FromStr,
-    sync::{atomic::Ordering, Arc},
-    time::Duration,
-};
->>>>>>> 4fd7a854
 use tempfile::TempDir;
 
 lazy_static::lazy_static! {
@@ -74,11 +64,9 @@
     let rolls_path = PathBuf::from_str("../massa-node/base_config/initial_rolls.json").unwrap();
     let genesis_address = Address::from_public_key(&KeyPair::generate().get_public_key());
 
-<<<<<<< HEAD
-=======
-    let (consensus_controller, mut consensus_event_receiver) =
-        MockConsensusController::new_with_receiver();
-    let (network_cmd_tx, mut network_cmd_rx) = mpsc::channel::<NetworkCommand>(5);
+    // let (consensus_controller, mut consensus_event_receiver) =
+    //     MockConsensusController::new_with_receiver();
+    // let (network_cmd_tx, mut network_cmd_rx) = mpsc::channel::<NetworkCommand>(5);
 
     // create a MIP store
     let mip_stats_cfg = MipStatsConfig {
@@ -96,7 +84,6 @@
     let state_1 = MipState::new(MassaTime::from(3));
     let mip_store = MipStore::try_from(([(mi_1, state_1)], mip_stats_cfg.clone())).unwrap();
 
->>>>>>> 4fd7a854
     // setup final state local config
     let temp_dir = TempDir::new().unwrap();
     let final_state_local_config = FinalStateConfig {
@@ -171,47 +158,26 @@
         final_state_local_config,
     )));
     let final_state_client_clone = final_state_client.clone();
-<<<<<<< HEAD
     let final_state_server_clone1 = final_state_server.clone();
     let final_state_server_clone2 = final_state_server.clone();
-=======
-    let final_state_server_clone = final_state_server.clone();
-
-    // start bootstrap server
-    let (mut mock_bs_listener, bootstrap_interface) = mock_establisher::new();
-    let bootstrap_manager = start_bootstrap_server::<TcpStream>(
-        consensus_controller,
-        NetworkCommandSender(network_cmd_tx),
-        final_state_server.clone(),
-        bootstrap_config.clone(),
-        mock_bs_listener
-            .get_listener(&bootstrap_config.listen_addr.unwrap())
-            .unwrap(),
-        keypair.clone(),
-        Version::from_str("TEST.1.10").unwrap(),
-        mip_store.clone(),
-    )
-    .unwrap()
-    .unwrap();
-
-    // launch the get_state process
-    let (mut mock_remote_connector, mut remote_interface) = mock_establisher::new();
-    let get_state_h = tokio::spawn(async move {
-        get_state(
-            bootstrap_config,
-            final_state_client_clone,
-            mock_remote_connector.get_connector(),
-            Version::from_str("TEST.1.10").unwrap(),
-            MassaTime::now().unwrap().saturating_sub(1000.into()),
-            None,
-            None,
-        )
-        .await
-        .unwrap()
-    });
->>>>>>> 4fd7a854
 
     let (mock_bs_listener, mock_remote_connector) = conn_establishment_mocks();
+    // // start bootstrap server
+    // let (mut mock_bs_listener, bootstrap_interface) = mock_establisher::new();
+    // let bootstrap_manager = start_bootstrap_server::<TcpStream>(
+    //     consensus_controller,
+    //     NetworkCommandSender(network_cmd_tx),
+    //     final_state_server.clone(),
+    //     bootstrap_config.clone(),
+    //     mock_bs_listener
+    //         .get_listener(&bootstrap_config.listen_addr.unwrap())
+    //         .unwrap(),
+    //     keypair.clone(),
+    //     Version::from_str("TEST.1.10").unwrap(),
+    //     mip_store.clone(),
+    // )
+    // .unwrap()
+    // .unwrap();
 
     // Setup network command mock-story: hard-code the result of getting bootstrap peers
     let mut mocked1 = MockNetworkCommandSender::new();
@@ -257,6 +223,7 @@
         .expect_clone_box()
         .return_once(move || stream_mock2);
 
+    let cloned_store = mip_store.clone();
     let bootstrap_manager_thread = std::thread::Builder::new()
         .name("bootstrap_thread".to_string())
         .spawn(move || {
@@ -268,6 +235,7 @@
                 mock_bs_listener,
                 keypair.clone(),
                 Version::from_str("TEST.1.10").unwrap(),
+                cloned_store,
             )
             .unwrap()
             .unwrap()
