--- conflicted
+++ resolved
@@ -12,22 +12,14 @@
 rand_xoshiro = "0.6"
 parking_lot = "0.12"
 tracing = "0.1"
-<<<<<<< HEAD
- serde_json = "1.0"
-=======
 serde_json = "1.0"
->>>>>>> 343844eb
 # custom modules
-massa-sc-runtime = { git = "https://github.com/massalabs/massa-sc-runtime", tag = "v0.6.6" }
 massa_async_pool = { path = "../massa-async-pool" }
 massa_execution_exports = { path = "../massa-execution-exports" }
 massa_models = { path = "../massa-models" }
 massa_storage = { path = "../massa-storage" }
 massa_hash = { path = "../massa-hash" }
-<<<<<<< HEAD
-=======
 massa-sc-runtime = { git = "https://github.com/massalabs/massa-sc-runtime", tag = "v0.6.9" }
->>>>>>> 343844eb
 massa_signature = { path = "../massa-signature" }
 massa_time = { path = "../massa-time" }
 massa_ledger_exports = { path = "../massa-ledger-exports" }
