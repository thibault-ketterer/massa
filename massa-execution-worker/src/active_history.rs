--- conflicted
+++ resolved
@@ -61,7 +61,6 @@
         HistorySearchResult::NoInfo
     }
 
-<<<<<<< HEAD
     /// Lazily query (from end to beginning) the a message based on its id
     ///
     /// Returns a `HistorySearchResult`.
@@ -93,10 +92,7 @@
         HistorySearchResult::Present(SetUpdateOrDelete::Update(current_updates))
     }
 
-    /// Lazily query (from end to beginning) the active list of proccessed denunciations.
-=======
     /// Lazily query (from end to beginning) the active list of executed denunciations.
->>>>>>> 945d3503
     ///
     /// Returns a `HistorySearchResult`.
     pub fn fetch_executed_denunciation(
